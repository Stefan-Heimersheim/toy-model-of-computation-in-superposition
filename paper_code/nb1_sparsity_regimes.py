import einops
import matplotlib as mpl
import matplotlib.colors as mcolors
import matplotlib.pyplot as plt
import numpy as np
import seaborn as sns
import torch
import torch.nn.functional as F
from jaxtyping import Float
from matplotlib.axes import Axes
from matplotlib.cm import ScalarMappable
from matplotlib.colors import Normalize
from mlpinsoup import MLP, NoisyDataset, ResidTransposeDataset, plot_loss_of_input_sparsity, train
from torch import Tensor

sns.set_style("whitegrid")

# Input feature probabilities to test
plot_ps = np.geomspace(0.001, 1, 100)
# Train feature probabilities
str_train_ps = ["0.001", "0.002", "0.005", "0.01", "0.02", "0.05", "0.1", "0.2", "0.5", "1"]
# Dataset following Braun et al. 2025
# apd_dataset = ResidTransposeDataset(n_features=100, d_embed=1000, p=0)
apd_dataset = NoisyDataset(n_features=100, p=0, scale=0.02, zero_diagonal=False)

models, labels = [], []
for str_p in str_train_ps:
    p = float(str_p)
    apd_dataset.set_p(p)
    model = MLP(n_features=100, d_mlp=50)
    frac_zero_samples = (1 - p) ** model.n_features
    n_steps = int(10_000 / (1 - frac_zero_samples))
    train(model, apd_dataset, steps=n_steps)
    models.append(model)
    labels.append("p=" + str_p)

train_ps = [float(p) for p in str_train_ps]


# Generate colours
def get_gradient_colors(start_hex: str, end_hex: str, n_lines: int) -> list[str]:
    # Convert hex to RGB (0-1 range)
    start_rgb = np.array(mcolors.to_rgb(start_hex))
    end_rgb = np.array(mcolors.to_rgb(end_hex))

    # Create linear gradient between start and end
    return [mcolors.to_hex(start_rgb + (end_rgb - start_rgb) * i / (n_lines - 1)) for i in range(n_lines)]  # type: ignore


<<<<<<< HEAD
fig = plot_loss_of_input_sparsity(models, apd_dataset, ps=plot_ps, labels=labels, highlight_ps=train_ps, colors = colors)
fig.suptitle("Loss over a set of evaluation feature probabilities across a range of training feature probabilities")
=======
colors = get_gradient_colors("#1abc9c", "#9b59b6", len(str_train_ps))  # purple to teal gradient

fig = plot_loss_of_input_sparsity(models, apd_dataset, ps=plot_ps, labels=labels, highlight_ps=train_ps, colors=colors)
fig.suptitle("Loss over input sparsity for different input feature probabilities $p$")
ax = fig.axes[0]
ax.set_xlabel("Feature probability $p$")
ax.set_ylabel("Loss per feature $L / p$")
>>>>>>> d2fc2218
fig.savefig("./plots/nb1_sparsity_regimes.png")

# Plot the input-output behaviour of one sparse and dense model, for illustration
fig, (ax1, ax2) = plt.subplots(1, 2, constrained_layout=True, figsize=(10, 5), sharey=True)  # type: ignore
fig.suptitle("Input-output behaviour for individual features")
models[0].plot_input_output_behaviour(ax1)
ax1.set_title("p=" + str_train_ps[0])
ax1.grid(True, alpha=0.3)
x = torch.linspace(-1, 1, 100)
ax1.plot(x, F.relu(x), color="tab:red", ls="--")
norm = Normalize(vmin=0, vmax=100)
sm = plt.cm.ScalarMappable(cmap="viridis", norm=norm)
fig.colorbar(sm, ax=ax2, fraction=0.046, pad=0.04, label="Feature index")
models[-1].plot_input_output_behaviour(ax2)
ax2.plot(x, F.relu(x), color="tab:red", ls="--")
ax2.set_title("p=" + str_train_ps[-1])
ax2.grid(True, alpha=0.3)
fig.savefig("plots/nb1a_input_output_behaviour.png")
plt.show()


# Plot a stacked bar chart of model weights


fig, (ax1, ax2) = plt.subplots(1, 2, constrained_layout=True, figsize=(10, 5), sharey=True)
fig.suptitle(r"Model weights $W_{\rm in} \odot W_{\rm out}$ stacked by neuron")
for model, ax, p in zip([models[0], models[-1]], [ax1, ax2], [str_train_ps[0], str_train_ps[-1]]):
    ax.set_title("p=" + p)
    model.plot_weight_bars(ax=ax)
    ax.set_xlabel("Feature Index")
    ax.set_ylabel("Weight Value")
    ax.grid(True, alpha=0.3)
fig.savefig("plots/nb1b_weight_bars.png")


@torch.no_grad()
def plot_input_output_heatmap(
    x: float,
    model: MLP,
    ax: Axes | None = None,
    **kwargs,
) -> Axes:
    """Plots heatmap of output response of all features given single-feature input, for all features.

    Args:
        x: Value to set for each input feature (e.g., 1 or -1)
        model: MLP model from mlpinsoup.py
        ax: Matplotlib axis to plot on
        **kwargs: Additional arguments for seaborn heatmap
    """
    device = model.device
    n_features = model.n_features
    title = f"Input-output heatmap (x={x})"

    # Generate one-hot input: each row has exactly one feature set to x
    # Shape: [n_features, n_features] where row i has feature i set to x
    inputs = torch.eye(n_features, device=device, dtype=torch.float32) * x

    # Generate output response matrix
    outputs = model.forward(inputs)  # Shape: [n_features, n_features]
    outputs_np = outputs.cpu().numpy()

    # Plot it
    if ax is None:
        fig, ax = plt.subplots(figsize=(8, 6))

    # Set default parameters
    heatmap_kwargs = {"cmap": "viridis", "annot": False, "fmt": ".2f", "vmax": 1, "vmin": 0, "center": 0, "cbar_kws": {"label": "Output value"}}
    heatmap_kwargs.update(kwargs)

    ax = sns.heatmap(outputs_np, ax=ax, **heatmap_kwargs)
    ax.set_title(title)
    ax.set_xlabel("Input feature")
    ax.set_ylabel("Output feature")
    ax.set_xticks(np.arange(0, n_features, step=5))
    ax.set_yticks(np.arange(0, n_features, step=5))
    ax.set_xticklabels(np.arange(0, n_features, step=5))
    ax.set_yticklabels(np.arange(0, n_features, step=5))
    ax.tick_params(axis="x", rotation=0)
    ax.tick_params(axis="y", rotation=0)

    return ax


# Create 4-panel interference heatmap figure

model_low_p = models[0]  # p=0.001
model_high_p = models[-1]  # p=1.0
p_low = str_train_ps[0]
p_high = str_train_ps[-1]

# Create 2x2 subplot
fig, axes = plt.subplots(2, 2, figsize=(12, 10), constrained_layout=True)
fig.suptitle("Input-Output Heatmap Response for all features given a particular input value")

# Top row: x = 1
plot_input_output_heatmap(1.0, model_low_p, ax=axes[0, 0], annot=False, fmt=".1f", cbar=False)
axes[0, 0].set_title(f"x=+1, p={p_low}")

plot_input_output_heatmap(1.0, model_high_p, ax=axes[0, 1], annot=False, fmt=".1f", cbar=True)
axes[0, 1].set_title(f"x=+1, p={p_high}")

# Bottom row: x = -1
plot_input_output_heatmap(-1.0, model_low_p, ax=axes[1, 0], annot=False, fmt=".1f", cbar=False)
axes[1, 0].set_title(f"x=-1, p={p_low}")

plot_input_output_heatmap(-1.0, model_high_p, ax=axes[1, 1], annot=False, fmt=".1f", cbar=True)
axes[1, 1].set_title(f"x=-1, p={p_high}")

fig.savefig("plots/nb1c_interference_heatmaps.png")<|MERGE_RESOLUTION|>--- conflicted
+++ resolved
@@ -47,18 +47,9 @@
     return [mcolors.to_hex(start_rgb + (end_rgb - start_rgb) * i / (n_lines - 1)) for i in range(n_lines)]  # type: ignore
 
 
-<<<<<<< HEAD
-fig = plot_loss_of_input_sparsity(models, apd_dataset, ps=plot_ps, labels=labels, highlight_ps=train_ps, colors = colors)
-fig.suptitle("Loss over a set of evaluation feature probabilities across a range of training feature probabilities")
-=======
 colors = get_gradient_colors("#1abc9c", "#9b59b6", len(str_train_ps))  # purple to teal gradient
-
 fig = plot_loss_of_input_sparsity(models, apd_dataset, ps=plot_ps, labels=labels, highlight_ps=train_ps, colors=colors)
 fig.suptitle("Loss over input sparsity for different input feature probabilities $p$")
-ax = fig.axes[0]
-ax.set_xlabel("Feature probability $p$")
-ax.set_ylabel("Loss per feature $L / p$")
->>>>>>> d2fc2218
 fig.savefig("./plots/nb1_sparsity_regimes.png")
 
 # Plot the input-output behaviour of one sparse and dense model, for illustration
